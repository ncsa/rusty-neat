--- conflicted
+++ resolved
@@ -575,13 +575,8 @@
                     # to get the first index of the first full array that matched, we need [0][0]
                     # we only have to do this once since reads[i] contains info on both reads.
                     # The idea here is to have the order established above, find where this fits in the order, and set
-<<<<<<< HEAD
                     # The read. This will allow us to find these reads when we write out the full file
                     sam_read_order.append(read_name)
-=======
-                    # The read. This will allow us to find these reads when we write out the full file_list
-                    sam_read_order[(np.where(np.isin(sam_order[:, 1], reads[i])))[0][0]] = read_name
->>>>>>> 9cfca055
                     # TODO There may be a more efficient way to add mutations
                     read1.mutations = find_applicable_mutations(read1, contig_variants)
 
