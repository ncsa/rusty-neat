--- conflicted
+++ resolved
@@ -3,9 +3,6 @@
 use rusty_neat::{Config};
 use std::{env, process};
 
-
-<<<<<<< HEAD
-=======
 fn find_random_non_n(positions: &Vec<bool>) -> Option<usize> {
     /*
     This function is intended to find a non-n position from a vector
@@ -44,12 +41,10 @@
     }
     new
 }
->>>>>>> 853f8db2
 
 fn main() {
     logger::init();
     logger::info!("Begin processing");
-<<<<<<< HEAD
 
     // Argument parser
     let args: Vec<String> = env::args().collect();
@@ -63,13 +58,11 @@
     if let Err(e) = rusty_neat::run(config) {
         println!("Application error: {e}");
         process::exit(1);
-=======
-    let sequence = String::from("ACATCTACACGGAGCACGACGCACCNNNNNNccccNNNNCACTGCAGTGCATGACG");
-    logger::info!("Input sequence: {}", sequence);
-    let non_n_map = map_non_n_regions(&sequence);
-    if !non_n_map.contains(&true) {
-        logger::info!("Input sequence contained no non-n values. Quitting.");
-        std::process::exit(0)
->>>>>>> 853f8db2
+    // let sequence = String::from("ACATCTACACGGAGCACGACGCACCNNNNNNccccNNNNCACTGCAGTGCATGACG");
+    // logger::info!("Input sequence: {}", sequence);
+    // let non_n_map = map_non_n_regions(&sequence);
+    // if !non_n_map.contains(&true) {
+    //     logger::info!("Input sequence contained no non-n values. Quitting.");
+    //     std::process::exit(0)
     }
 }
